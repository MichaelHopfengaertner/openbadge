/* Copyright (c) 2014 Nordic Semiconductor. All Rights Reserved.
 *
 * The information contained herein is property of Nordic Semiconductor ASA.
 * Terms and conditions of usage are described in detail in NORDIC
 * SEMICONDUCTOR STANDARD SOFTWARE LICENSE AGREEMENT.
 *
 * Licensees are granted free, non-transferable use of the information. NO
 * WARRANTY of ANY KIND is provided. This heading must NOT be removed from
 * the file.
 *
 */

#include <stdint.h>
#include <string.h>

/**
 * From Nordic SDK
 */
#include "nordic_common.h"
#include "nrf.h"
#include "nrf51_bitfields.h"

#include "nrf_drv_rtc.h"        //driver abstraction for real-time counter
#include "app_error.h"          //error handling
#include "nrf_delay.h"          //includes blocking delay functions
#include "nrf_gpio.h"           //abstraction for dealing with gpio
#include "nrf_adc.h"            //abstraction for dealing with adc
#include "ble_flash.h"          //for writing to flash

#include "ble_gap.h"            //basic ble functions (advertising, scans, connecting)

#include "debug_log.h"          //UART debugging logger
//requires app_fifo, app_uart_fifo.c and retarget.c for printf to work properly

#include "nrf_drv_config.h"
#include "boards.h"

//NRF51DK has common cathode LEDs, i.e. gpio LOW turns LED on.
#ifdef BOARD_PCA10028
    #define LED_ON 0
    #define LED_OFF 1
//Badges are common anode, the opposite.
#else
    #define LED_ON 1
    #define LED_OFF 0
#endif


/**
 * Custom libraries/abstractions
 */
#include "analog.h"     //analog inputs, battery reading
#include "rtc_timing.h"  //support millis(), micros(), countdown timer interrupts
#include "ble_setup.h"  //stuff relating to BLE initialization/configuration
#include "internal_flash.h"  //for managing storage and sending from internal flash
#include "external_flash.h"  //for interfacing to external SPI flash
#include "scanning.h"       //for performing scans and storing scan data
#include "self_test.h"   // for built-in tests






//============================= I/O-related stuff ======================================
//======================================================================================


// Setup expected "zero" for the mic value.
// analog ref is mic VCC, mic is 1/2 VCC biased, input is 1/3 scaled, so zero value is approx. (1023/2)/3 ~= 170
const int zeroValue = 166;


//============================ sound-related stuff =====================================
//======================================================================================
const unsigned long SAMPLE_WINDOW = 100; // how long we should sample
const unsigned long SAMPLE_PERIOD = 250;   // time between samples - must exceed SAMPLE_WINDOW
unsigned int readingsCount = 0;  //number of mic readings taken
unsigned long readingsSum = 0;  //sum of mic readings taken      } for computing average
unsigned long sampleStart = 0;  //beginning of sample period
bool storedSample = false;  //whether we've stored the sample from the current sampling period


//============================ BLE/data-related stuff ==================================
//======================================================================================
volatile bool BLEconnected = false;  //whether we're currently connected
volatile bool sendStatus = false;  //flag signaling that the server asked for status
<<<<<<< HEAD
volatile bool streamSamples = false;  //flag signaling that the server asked for stream of samples
=======
volatile bool sendTime = false;  //flag signaling that the server asked for time
>>>>>>> 056b0dc4


//============================ time-related stuff ======================================
//======================================================================================
volatile int dateReceived = false; // signifies whether or not the badge has received a date
volatile unsigned long dataTimestamp;    // holds the date

volatile bool sleep = false;  //whether we should sleep (so actions like data sending can override sleep)


//=========================== Global function definitions ==================================
//==========================================================================================

/* Reading mic values */
void addMicReading() {
  int sample = analogRead(MIC_PIN);
  readingsSum += abs(sample - zeroValue);
  readingsCount++;
}

/* read and store data samples */
void sampleData()  {
  unsigned int micValue = readingsSum / readingsCount;
  unsigned char reading = micValue <= 255 ? micValue : 255;  //clip reading
  readingsCount = 0;
  readingsSum = 0;
  if (dateReceived)  {
    storeByte(reading,now());
  }
  if (streamSamples) {
    debug_log("Sending %d\r\n",reading);
    BLEwriteChar(reading);
  }
}

void goToSleep(long ms)  {
    if(ms == -1)  
    {
        while(sleep)  {  //infinite sleep until an interrupt cancels it
            sd_app_evt_wait();
        }
    }
    else  
    {   
        countdown_set(ms);
        while((!countdownOver) && sleep)  {
            sd_app_evt_wait();  //sleep until one of our functions says not to
        }
    }
}



 
/**
 * ============================================== MAIN ====================================================
 */
int main(void)
{    
    #if defined(BOARD_PCA10028)  //NRF51DK
        //If button 4 is pressed on startup, do nothing (mostly so that UART lines are freed on the DK board)
        nrf_gpio_cfg_input(BUTTON_4,NRF_GPIO_PIN_PULLUP);  //button 4
        if(nrf_gpio_pin_read(BUTTON_4) == 0)  //button pressed
        {
            nrf_gpio_pin_dir_set(LED_4,NRF_GPIO_PIN_DIR_OUTPUT);
            nrf_gpio_pin_write(LED_4,LED_ON);
            while(1);
        }
        nrf_gpio_cfg_default(BUTTON_4);
    #endif
    
    debug_log_init();
    debug_log("\r\n\r\n\r\n\r\nUART trace initialized.\r\n\r\n");


    // Define and set LEDs
    nrf_gpio_pin_dir_set(LED_1,NRF_GPIO_PIN_DIR_OUTPUT);  //set LED pin to output
    nrf_gpio_pin_write(LED_1,LED_ON);  //turn off LED
    nrf_gpio_pin_dir_set(LED_2,NRF_GPIO_PIN_DIR_OUTPUT);  //set LED pin to output
    nrf_gpio_pin_write(LED_2,LED_OFF);  //turn off LED

    // Button
    nrf_gpio_cfg_input(BUTTON_1,NRF_GPIO_PIN_PULLUP);  //button


    #if defined(TESTER_ENABLE) // tester mode is enabled
        //////////////////////////////////
        nrf_gpio_pin_write(GREEN_LED,LED_ON);
        nrf_gpio_pin_write(RED_LED,LED_ON);
        nrf_delay_ms(LED_BLINK_MS);
        nrf_gpio_pin_write(GREEN_LED,LED_OFF);
        nrf_gpio_pin_write(RED_LED,LED_OFF);
        nrf_delay_ms(LED_BLINK_MS);

        // BLE start
        debug_log("Starting BLE\r\n");
        nrf_gpio_pin_write(GREEN_LED,LED_ON);
        
        BLEbegin();
        
        nrf_delay_ms(LED_BLINK_MS);
        nrf_gpio_pin_write(GREEN_LED,LED_OFF);
        nrf_delay_ms(LED_BLINK_MS);
        //////////////////////////////////
        // other init
        debug_log("Init misc.\r\n");
        nrf_gpio_pin_write(GREEN_LED,LED_ON);

        sd_power_mode_set(NRF_POWER_MODE_LOWPWR);  //set low power sleep mode        
        adc_config();
        rtc_config();
        
        nrf_delay_ms(LED_BLINK_MS);
        nrf_gpio_pin_write(GREEN_LED,LED_OFF);
        nrf_delay_ms(LED_BLINK_MS);

        //////////////////////////////////
        // test internal flash
        debug_log("Testing internal flash\r\n");
        nrf_gpio_pin_write(GREEN_LED,LED_ON);
        
        if (testInternalFlash()) {
            debug_log("Success\r\n");
        }
        else{
            debug_log("Failed\r\n");
            while(1) {};
        }

        nrf_delay_ms(LED_BLINK_MS);
        nrf_gpio_pin_write(GREEN_LED,LED_OFF);
        nrf_delay_ms(LED_BLINK_MS);

        //////////////////////////////////
        // test external flash
        debug_log("Testing external flash\r\n");
        nrf_gpio_pin_write(GREEN_LED,LED_ON);
        
        // init
        spi_init();
        // read/write
        if (testExternalFlash()) {
            debug_log("Success\r\n");
        }
        else{
            debug_log("Failed\r\n");
            while(1) {};
        }

        nrf_delay_ms(LED_BLINK_MS);
        nrf_gpio_pin_write(GREEN_LED,LED_OFF);
        nrf_delay_ms(LED_BLINK_MS);

        //////////////////////////////////
        // test button and mic
        debug_log("Testing button and mic\r\n");

        testMicInit(zeroValue);
        while(1) // stay in infinite loop, spit out mic values
        {
            // update reading
            testMicAddSample();
            
            if (testMicAboveThreshold()) {
                nrf_gpio_pin_write(RED_LED,LED_ON);
                nrf_delay_ms(100);                  
            }
            else {
                nrf_gpio_pin_write(RED_LED,LED_OFF);   
            }
            
            // turn on green light if button is pressed
            if(nrf_gpio_pin_read(BUTTON_1) == 0)
            {
                nrf_gpio_pin_write(GREEN_LED,LED_ON);
            }
            else {
                nrf_gpio_pin_write(GREEN_LED,LED_OFF);   
            }

            nrf_delay_ms(10);
        }
        
        while(1) {};
    #endif    // end of self tests
    
    // Initialize
    sd_power_mode_set(NRF_POWER_MODE_LOWPWR);  //set low power sleep mode
    BLEbegin();
    adc_config();
    rtc_config();
    spi_init();
        
    
    // Blink once on start
    nrf_gpio_pin_write(LED_1,LED_ON);
    nrf_delay_ms(2000);
    nrf_gpio_pin_write(LED_1,LED_OFF);
    
    
    /**
     * Reset tracker
     * If the board resets for some reason, an LED will blink.
     * To intentionally reset the board, the button must be held on start.
     */
     /*
    if(nrf_gpio_pin_read(BUTTON_1) != 0)
    {
        nrf_gpio_pin_write(LED_1,LED_ON);
        nrf_delay_ms(1000);
        nrf_gpio_pin_write(LED_1,LED_OFF);
        while(1)  {
            nrf_gpio_pin_write(LED_2,LED_ON);
            nrf_delay_ms(5);
            nrf_gpio_pin_write(LED_2,LED_OFF);
            //nrf_delay_ms(1000);
            sleep = true;
            goToSleep(1000);
        }
            
    }
    */
    nrf_delay_ms(1000);
    
    
    int numDevices = sizeof(masterDeviceList)/sizeof(device_t);
    for(int i = 0; i < numDevices; i++)
    {
        deviceList[i] = masterDeviceList[i];
    }
    
    sortDeviceList(deviceList,numDevices);
    printDeviceList(deviceList,numDevices);
    
    debug_log("\r\n\r\n");
    
    nrf_gpio_pin_write(LED_2,LED_ON);
    scans_init();
    nrf_gpio_pin_write(LED_2,LED_OFF);

    
    if(nrf_gpio_pin_read(BUTTON_1) == 0)
    {
        for(int i = 0; i < 10; i++)
        {
            printScanResult(i);
        }   
    }

    //setTime(0xdead0000UL);
    
    
    

    
    
    

    send.samplePeriod = SAMPLE_PERIOD;  //kludgey, give Flash access to SAMPLE_PERIOD

    //=========================== Resume after reset ================================
    /**
     * We need to find where we left off - what was the last chunk we wrote, and the last sent?
     *   If a chunk is completed but not sent, the last 4 bytes match the first 4 - the timestamp
     *   If a chunk has been sent, the last 4 bytes are all 0
     *   Otherwise, a chunk is not valid (probably reset midway through chunk)
     */
    nrf_gpio_pin_write(LED_2,LED_ON);  //red LED says we're intializing flash
    debug_log("\n\n\nInitializing...\r\n");


    // Find the latest stored chunk, to start storing after it
    unsigned long lastStoredTime = MODERN_TIME;  //ignore obviously false timestamps from way in past
    int lastStoredChunk = 0;
    // and the earliest unsent chunk, to start sending from it
    unsigned long earliestUnsentTime = 0xffffffffUL;  //start at any timestamp found
    int earliestUnsentChunk = 0;

    // Look through whole flash for those two chunks
    for (int c = 0; c <= lastChunk; c++)  
    {
        uint32_t* addr = ADDRESS_OF_CHUNK(c);  //address of chunk
        uint32_t timestamp = *addr;  //timestamp of chunk
        uint32_t chunkCheck = *(addr + WORDS_PER_CHUNK - 1);  //last word of chunk, the check

        if (timestamp != 0xffffffffUL && timestamp > MODERN_TIME)  //is the timestamp possibly valid?
        { 
            if (timestamp == chunkCheck || chunkCheck == 0)  //is it a completely stored chunk?
            { 
                if (timestamp > lastStoredTime)  //is it later than the latest stored one found so far?
                { 
                    lastStoredChunk = c; //keep track of latest stored chunk
                    lastStoredTime = timestamp;
                }
                if (chunkCheck != 0)  //if it's completely stored, is it also unsent?
                { 
                    if (timestamp < earliestUnsentTime)  //is it earlier than the earliest unsent one found so far?
                    {  
                        earliestUnsentChunk = c; //keep track of earliest unsent chunk
                        earliestUnsentTime = timestamp;
                    }
                }
            }  //end of if("completetely stored")
        }  //end of if("timestamp is valid")
    }  //end of for loop
    
    
    debug_log("Last stored chunk: %d at time: %u\r\n", lastStoredChunk, (unsigned int)lastStoredTime);
    //Serial.printf("%d:%d:%d %d-%d-%d\n", hour(), minute(), second(), month(), day(), year());
    
    nrf_delay_ms(100);

    initStorageFromChunk(lastStoredChunk);  //initialize storage handler


    if (earliestUnsentTime == 0xffffffffUL)  
    { //no completely stored, unsent chunks found
        debug_log("No complete unsent chunks\r\n");
        earliestUnsentChunk = lastStoredChunk; //start where we're starting storage
    }
    else  
    {  //toSend is the earliest unsent chunk
        debug_log("Earliest unsent chunk: %d from time: %u\r\n", earliestUnsentChunk, (unsigned int)earliestUnsentTime);
        //Serial.printf("%d:%d:%d %d-%d-%d\n", hour(), minute(), second(), month(), day(), year());
    }

    initSendingFromChunk(earliestUnsentChunk);    
    

    nrf_gpio_pin_write(LED_2,LED_OFF);  //done initializing

    //=========================== End of resume after reset handler ====================


    debug_log("Done with setup().  Entering main loop.\r\n");
    
    //dateReceived = true;
    //enableStorage();
    
    // Enter main loop
    for (;;)  {
        //================ Sampling/Sleep handler ================
        sleep = true;  //default to sleeping at the end of loop()
        
        if (dateReceived)  
        {  //don't start sampling unless we have valid date
            if (millis() - sampleStart <= SAMPLE_WINDOW)  // are we within the sampling window
            {  
                addMicReading();  //add to total, increment count
                sleep = false;  //don't sleep, we're sampling
            }
            else if (millis() - sampleStart >= SAMPLE_PERIOD)  // if not, have we completed the sleep cycle
            {  
                sampleStart = millis();  //mark start of sample period, resetting cycle
                storedSample = false;
                sleep = false;  //we're done sleeping
            }
            else if(storedSample == false)  // are we in sleep period, but haven't yet stored the sample
            {  
                sampleData();  //add average of readings to sample array
                storedSample = true;  //sample has been stored
                sleep = false;  //don't sleep, store.
            }
            else  // otherwise we should be sleeping
            {  
                sleep = true;
            }
        }
        else  {
            sampleStart = millis();  //if not synced, we still need to set this to sleep properly.
        }
        
        
        if (sendStatus)  //triggered from onReceive 's'
        {  
            unsigned char status = 'n';  //not synced
            if(dateReceived)
            {
                if(unsentChunkReady())  {
                    status = 'd';  //synced, and data ready to be sent
                }
                else  {
                    status = 's';  //synced, but no data ready yet
                }
            }
            
            if(BLEwriteChar(status))  //try to send status
            {
                debug_log("Sent Status - %c\r\n",status);
                sendStatus = false;
            }
            else  {
                sleep = false;  //if not able to send status, don't sleep yet.
            }
        }

        if (sendTime)  //triggered from onReceive 't'
        {  
            unsigned long timestamp = now();
            char dateAsChars[4];
            long2Chars(timestamp, dateAsChars);  //get date from flash

            if (BLEwrite((unsigned char*) dateAsChars, sizeof(dateAsChars)))
            {
                debug_log("Time sent - %lu\r\n",timestamp);  
                sendTime = false;
            }
            else  {
                sleep = false;  //if not able to send status, don't sleep yet.
            }
        }


        //================= Flash storage/sending handler ================
        
        //do flash storage stuff (ensure storage buffer gets stored to flash)
        if (updateStorage())  
        { 
            sleep = false;  //don't sleep if there is buffered data to store to flash
        }

        //do BLE sending stuff (send data if sending enabled)
        if (updateSending())  
        { 
            sleep = false;  //don't sleep if there's data to be sent
        }
        
        updateScanning();


        //============== Sleep, if we're supposed to =================
        if (!dateReceived)  {
            goToSleep(-1);  //sleep infinitely till interrupt
        }
        else if (sleep)  //if not synced, just sleep.
        {
            unsigned long elapsed = millis() - sampleStart;
            if (elapsed < SAMPLE_PERIOD)  
            {  //avoid wraparound in delay time calculation
                //debug_log("Sleeping...\r\n");
                unsigned long sleepDuration = SAMPLE_PERIOD - elapsed;
                //unsigned long sleepStart = millis();
                goToSleep(sleepDuration);
            }
        }
    }
}



void BLEonConnect()
{
    debug_log("Connected\r\n");
    sleep = false;
    disableStorage();  //don't manipulate flash while BLE is busy

    // for app development. disable if forgotten in prod. version
    nrf_gpio_pin_write(LED_1,LED_ON);
}

void BLEonDisconnect()
{
    debug_log("Disconnected\r\n");
    sleep = false;
    streamSamples = false;
    //sendStatus = false;
    disableSending();  // stop sending
    if(getScanState() == SCAN_IDLE)  {
        enableStorage();  //continue storage operations now that connection is ended, if scans aren't active
    }

    // for app development. disable if forgotten in prod. version
    nrf_gpio_pin_write(LED_1,LED_OFF);
}

/** Function for handling incoming data from the BLE UART service
 */
void BLEonReceive(ble_nus_t * p_nus, uint8_t * p_data, uint16_t length)  
{
    debug_log("Received: ");
    if (length > 2)  
    {  //is it long enough to be a timestamp.
        debug_log("sync timestamp.\r\n");
        unsigned long f = readLong(p_data);
        setTime(f);
        //Serial.printf("%d:%d:%d %d-%d-%d\n", hour(), minute(), second(), month(), day(), year());
        disableSending();
        dateReceived = true;
    }
    else if (p_data[0] == 's')  
    {
        debug_log("status request.\r\n");
        sendStatus = true;
    }
    else if (p_data[0] == 't')  
    {
        debug_log("time request.\r\n");
        sendTime = true;
    }
    else if (p_data[0] == 'd')  
    {
        debug_log("data request.\r\n");
        if (dateReceived && unsentChunkReady())  
        {
            enableSending();
        }
    }
    else if (p_data[0] == 'f')  
    {
        debug_log("samples stream request.\r\n");
        streamSamples = true;
    }
    else  
    {
        debug_log("unknown receive!\r\n");
    }
    sleep = false;  //break from sleep
}<|MERGE_RESOLUTION|>--- conflicted
+++ resolved
@@ -85,12 +85,8 @@
 //======================================================================================
 volatile bool BLEconnected = false;  //whether we're currently connected
 volatile bool sendStatus = false;  //flag signaling that the server asked for status
-<<<<<<< HEAD
 volatile bool streamSamples = false;  //flag signaling that the server asked for stream of samples
-=======
 volatile bool sendTime = false;  //flag signaling that the server asked for time
->>>>>>> 056b0dc4
-
 
 //============================ time-related stuff ======================================
 //======================================================================================
