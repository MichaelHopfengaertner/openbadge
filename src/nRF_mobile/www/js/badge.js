/*
 *  Badge object. Handles all communication with the badge
 */
var qbluetoothle = require('./qbluetoothle');
var BadgeDialogue = require('./badgeDialogue.js').BadgeDialogue;

var nrf51UART = {
	serviceUUID: '6e400001-b5a3-f393-e0a9-e50e24dcca9e', //
	txCharacteristic: '6e400002-b5a3-f393-e0a9-e50e24dcca9e', // transmit is from the phone's perspective
	rxCharacteristic: '6e400003-b5a3-f393-e0a9-e50e24dcca9e' // receive is from the phone's perspective
};

function Badge(address) {
	this.address = address;
	this.lastActivity = new Date();
	this.lastDisconnect = new Date();


	this.sendString = function(stringValue) {
		var address = this.address;
		var badge = this;
		qbluetoothle.writeToDevice(address, stringValue).then(
			function(obj) { // success
				console.log(obj.address + "|Data sent! " + obj.status + "|Value: " + stringValue + "|Keys: " + Object.keys(obj));
<<<<<<< HEAD
				badge.touchLastDisconnect();
			},
			function(obj) { // failure
				console.log(obj.address + "|Error sending data: " + obj.error + "|" + obj.message + "|" + " Keys: " + Object.keys(obj));
				badge.touchLastDisconnect();
=======
				badge.touchLastActivity();
			},
			function(obj) { // failure
				console.log(obj.address + "|Error sending data: " + obj.error + "|" + obj.message + "|" + " Keys: " + Object.keys(obj));
				badge.touchLastActivity();
>>>>>>> cd929e49
			}
		);
	}.bind(this);

<<<<<<< HEAD
	this.badgeDialogue = new BadgeDialogue(address, this.sendString, function(str){console.log(address + "|dialogue: " + str)});
=======
    this.sendStringAndClose = function(stringValue) {
        var address = this.address;
        var badge = this;
        qbluetoothle.writeToDevice(address, stringValue).then(
            function(obj) { // success
                console.log(obj.address + "|Data sent! " + obj.status + "|Value: " + stringValue + "|Keys: " + Object.keys(obj));
                badge.touchLastActivity();
                badge.close();
            },
            function(obj) { // failure
                console.log(obj.address + "|Error sending data: " + obj.error + "|" + obj.message + "|" + " Keys: " + Object.keys(obj));
                badge.touchLastActivity();
                badge.close();
            }
        );
    }.bind(this);


    this.badgeDialogue = new BadgeDialogue(this);
>>>>>>> cd929e49

	// Connects to a badge, run discovery, subscribe, etc
	this.connectDialog = function() {
		var params = {
			address: this.address
		};

		var badge = this; // because javascript
		this.touchLastActivity();
		qbluetoothle.connectDevice(params)
			.then(qbluetoothle.discoverDevice)
			.then(qbluetoothle.subscribeToDevice)
			.then(
				function(obj) { // success (of chain). Shouldn't really be called
					console.log(obj.address + "|Success:" + obj.status + "| Keys: " + Object.keys(obj));
				},
				function(obj) { // failure
					badge.touchLastActivity();
					console.log(obj.address + "|General error: " + obj.error + " - " + obj.message + " Keys: " + Object.keys(obj));
				},
				function(obj) { // notification
					// For some reason, "this" is the window or app itself (instead of the badge object)
					// Therefore, we are using a badge vairable that points to the right object
					badge.touchLastActivity();
					if (obj.status == "subscribedResult") {
						var bytes = bluetoothle.encodedStringToBytes(obj.value);
						var str = bluetoothle.bytesToString(bytes);
						badge.badgeDialogue.onData(str);
					} else if (obj.status == "subscribed") {
						console.log(obj.address + "|Subscribed: " + obj.status);

						// start the dialog
						badge.sendStatusRequest();
					} else {
						console.log(obj.address + "|Unexpected Subscribe Status");
					}
				}
			)
			.fin(function() { // always close conncetion when done
				console.log(address + "|Finished communicating with device. Disconnecing");
				badge.close();
			})
			.done(); // wrap things up. notifications will stop here
	}.bind(this);

	// Sends a request for status from the badge
	this.sendStatusRequest = function() {
		var address = this.address;
		console.log(address + "|Requesting status: ");
		var s = "s"; //status
		this.sendString(s);
	}.bind(this);

	this.touchLastActivity = function() {
		var address = this.address;
		var d = new Date();
		console.log(address+"|"+"Updating last activity: "+d);
		this.lastActivity = d;
	}.bind(this);

	this.touchLastDisconnect = function() {
		var address = this.address;
		var d = new Date();
		console.log(address+"|"+"Updating last disconnect: "+d);
		this.lastDisconnect = d;
	}.bind(this);

	/******************************************************************
	 * Lower level commands
	 *******************************************************************/
	this.connect = function() {
		var address = this.address;
		console.log(address + "|Beginning connection to");
		this.touchLastActivity();

		var badge = this;

		var params = {
			address: address
		};
		qbluetoothle.connectDevice(params).then(
			function(obj) { // success
				badge.touchLastActivity();
				console.log(obj.address + "|Connected: " + obj.status + "|Keys: " + Object.keys(obj));
			},
			function(obj) { // failure
				if (obj.address) {
					badge.touchLastActivity();
					console.log(obj.address + "|General error: " + obj.error + " - " + obj.message + "|Keys: " + Object.keys(obj));
				} else {
					// must be an exception
					console.error(obj);
				}
			}
		);
	}.bind(this);

	this.subscribe = function() {
		var address = this.address;
		console.log(address + "|Subscribing");

		var badge = this;

		var params = {
			address: address
		};
		qbluetoothle.subscribeToDevice(params).then(
			function(obj) { // success
				// shouldn't get called?
				badge.touchLastActivity(address);
				console.log(obj.address + "|Subscribed. Not supposed to get here." + obj.status + "|Keys: " + Object.keys(obj));
			},
			function(obj) { // failure
				badge.touchLastActivity();
				console.log(obj.address + "|Subscription error: " + obj.error + " - " + obj.message + "|Keys: " + Object.keys(obj));
				badge.close(); //disconnection error
			},
			function(obj) { // notification
				badge.touchLastActivity();
				if (obj.status == "subscribedResult") {
					var bytes = bluetoothle.encodedStringToBytes(obj.value);
					var str = bluetoothle.bytesToString(bytes);
					console.log(obj.address + "|Subscription message: " + obj.status + "|Value: " + str);
				} else if (obj.status == "subscribed") {
					console.log(obj.address + "|Subscribed: " + obj.status);
				} else {
					console.log("Unexpected Subscribe Status");
				}
			}
		);
	}.bind(this);

	this.discover = function() {
		var address = this.address;
		console.log(address + "|Starting discovery");

		var badge = this;

		var params = {
			address: address
		};
		qbluetoothle.discoverDevice(params).then(
			function(obj) { // success
				badge.touchLastActivity(address);
				console.log(obj.address + "|Discovery completed");
			},
			function(obj) { // failure
				badge.touchLastActivity();
				if (obj.status == "discovered") {
					console.log(obj.address + "|Unexpected discover status: " + obj.status);
				} else {

					console.log(obj.address + "|Discover error: " + obj.error + " - " + obj.message);
				}
				badge.close(); //Best practice is to close on connection error. In our case
				//we also want to reconnect afterwards
			}
		);
	}.bind(this);

	this.close = function() {
		var address = this.address;
		console.log(address + "|Calling close");

		var badge = this;

		var params = {
			"address": address
		};
		qbluetoothle.closeDevice(params).then(
			function(obj) { // success
				console.log(obj.address + "|Close completed: " + obj.status + "|Keys: " + Object.keys(obj));
				badge.touchLastActivity();
				badge.touchLastDisconnect();
			},
			function(obj) { // failure
				console.log(obj.address + "|Close error: " + obj.error + " - " + obj.message + "|Keys: " + Object.keys(obj));
				badge.touchLastActivity();
				badge.touchLastDisconnect();
			}
		);
	}.bind(this);

}

module.exports = {
	Badge: Badge
};<|MERGE_RESOLUTION|>--- conflicted
+++ resolved
@@ -22,26 +22,16 @@
 		qbluetoothle.writeToDevice(address, stringValue).then(
 			function(obj) { // success
 				console.log(obj.address + "|Data sent! " + obj.status + "|Value: " + stringValue + "|Keys: " + Object.keys(obj));
-<<<<<<< HEAD
-				badge.touchLastDisconnect();
+
+				badge.touchLastActivity();
 			},
 			function(obj) { // failure
 				console.log(obj.address + "|Error sending data: " + obj.error + "|" + obj.message + "|" + " Keys: " + Object.keys(obj));
-				badge.touchLastDisconnect();
-=======
-				badge.touchLastActivity();
-			},
-			function(obj) { // failure
-				console.log(obj.address + "|Error sending data: " + obj.error + "|" + obj.message + "|" + " Keys: " + Object.keys(obj));
-				badge.touchLastActivity();
->>>>>>> cd929e49
-			}
-		);
-	}.bind(this);
-
-<<<<<<< HEAD
-	this.badgeDialogue = new BadgeDialogue(address, this.sendString, function(str){console.log(address + "|dialogue: " + str)});
-=======
+				badge.touchLastActivity();
+			}
+		);
+	}.bind(this);
+
     this.sendStringAndClose = function(stringValue) {
         var address = this.address;
         var badge = this;
@@ -61,7 +51,6 @@
 
 
     this.badgeDialogue = new BadgeDialogue(this);
->>>>>>> cd929e49
 
 	// Connects to a badge, run discovery, subscribe, etc
 	this.connectDialog = function() {
