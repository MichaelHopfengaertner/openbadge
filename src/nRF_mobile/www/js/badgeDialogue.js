function Chunk() {
    //Represents a chunk
    var maxSamples = 116;

    this.voltage = -1;
    this.ts = -1;
    this.sampleDelay = -1;
    this.samples = [];

    /**
    *Sets the header of the chunk
    *@param voltage the voltage at the time the chunk was recorded
    *@param the timestamp of the chunk
    *@param the sampleDelay of the chunl
    *
    */
    this.setHeader= function(voltage, ts, sampleDelay) {
        this.voltage = voltage;
        this.ts = ts;
        this.sampleDelay = sampleDelay;
    }.bind(this);

    /*
    *@return the voltage of the chunk
    */
    this.getVoltage = function() {
        return this.voltage;                                                                                
    }.bind(this);

    /*
    *@return the timestamp of the chunk
    */
    this.getTimeStamp = function () {
        return this.ts;
    }.bind(this);

    /*
    *@return the sampleDelay of the chunk
    */
    this.getSampleDelay = function () {
        return this.sampleDelay;
    }.bind(this);

    /*
    *@return the samples of this chunk
    */
    this.getSamples = function(){
        return this.samples;
    }.bind(this);

    /*
    *@param newData the byte array that represents more samples
    */
    this.addSamples = function(newData) {

        //this.samples += newData;
        this.samples = this.samples.concat(newData);
        var sampleLength = this.samples.length;

    }.bind(this);

    /*
    *resets a chunk to defaults settngs
    */
    this.reset = function () {
        this.voltage = -1;
        this.ts = -1;
        this.sampleDelay = -1;
        this.samples = [];
    }.bind(this);

    /*
    *@return whether or not the chunk is full
    */
    this.completed = function() {
        return (this.samples.length >= maxSamples);
    }.bind(this);

    this.toDict = function () {
        return {
            voltage:this.voltage,
            timestamp:this.ts,
            sampleDelay:this.sampleDelay,
            samples:this.samples
        };
    }.bind(this);
}



/**
*Represents a badge dialogue for extracting structs
*@param badge badge object
*/
function BadgeDialogue(badge) {
    
    this.StatusEnum = {
        STATUS: 1,
        HEADER: 2,
        DATA: 3,
    };

    var struct = require('./struct.js').struct;
    this.badge = badge;
    this.status = this.StatusEnum.STATUS; //at first we expect a status update
    this.dataPackets = 0;

    this.workingChunk; //chunk we are currently building
    this.chunks = []; //will store chunks once Received

    this.log = function(str) {
        console.log(badge.address + "|dialogue: " + str)
    }

    /**
    * This function must be called whenever data was sent from the badge
    * data must be a string
    *
    * Holds states, usually expects to recieve a status
    * If unsent data status is Received, will automatically download chunks
    * Chunks stored as chunk objects in chunk array, can be accessed later by getChunks()
    */
    this.onData = function (data) {
        if (data.length == 1) {
            //if it is length one it must be a status update
            this.status = this.StatusEnum.STATUS;
        }

        if (this.status == this.StatusEnum.STATUS) { // || data.length() == 1) { //must overide if data is of length 1
            this.log("Received a status update: "+data);
            if (data == 'n') {
                //need date
                this.syncBadge();
            } else if (data == 'd') {
                this.log("Data available, extracting: ");
                //data ready
                this.status = this.StatusEnum.HEADER; // expecting a header next
                this.badge.sendString('d'); //request data
            } else if (data == 's') {
                this.log("Badge Synced but no new data. Disconnecting.");
                //no new data, do nothing for now
                badge.close();
            } else {
                this.log("Unknown status: " + data);
            }

        } else if (this.status == this.StatusEnum.HEADER) {
            this.log("Received a header: ");
            var header = struct.Unpack('<Lfh',data);

            if (header[1] > 2 && header[1] < 4) {
                //valid header?, voltage between 2 and 4
                this.log("&nbsp Timestamp " + header[0]);
                this.log("&nbsp Voltage " + header[1]);

                this.status = this.StatusEnum.DATA; // expecting a data buffer next
                this.dataPackets = 0;

                this.workingChunk = new Chunk();
                this.workingChunk.setHeader(header[1], header[0], header[2]);
            } else if (header[1] == 0) {
                this.log("End of data received, disconnecting");
                badge.close();
            } else {
                this.log("invalid header");                
            }
        } else if (this.status == this.StatusEnum.DATA) {
            this.dataPackets++;


            //attempt to parse as a header for debug purposes
            var header = struct.Unpack('<Lfh',data);
            if (header[1] > 2 && header[1] < 4) {
                //valid header?, voltage between 2 and 4
                this.log("probably missed a header");
            }

            //parse as a datapacket
            var sample_arr = struct.Unpack("<" + data.length + "B", data);
            this.workingChunk.addSamples(sample_arr);


            if (this.workingChunk.completed()) {
                //we finished a chunk
                this.status = this.StatusEnum.HEADER; // expecting a header next
                this.chunks.push(this.workingChunk);
                if (this.onNewChunk) {
                    this.onNewChunk(this.workingChunk);
                }
                this.log("Added another chunk, storing " + this.chunks.length + " chunks");

            }
        } else {
            //we messed up somewhere
            this.log("Invalid status enum");
            this.status = this.StatusEnum.STATUS;
        }
    }.bind(this);

    /**
    *Asks the badge for its status
    */
    this.checkStatus = function() {
<<<<<<< HEAD
        this.send('s');
=======
        this.badge.sendString('s');
>>>>>>> cd929e49
    }.bind(this);

    /**
    *Internal to class
    *updates the given badge with correct time
    */
    this.syncBadge = function() {
        //we must update the badge with the appropriate time
        var d = new Date();
        var seconds = Math.round(d.getTime()/1000);
        this.log('Updating with epoch_seconds: ' + seconds);

        var timeString = struct.Pack('<L',[seconds]);
<<<<<<< HEAD
        this.send(timeString);
=======
        this.badge.sendStringAndClose(timeString);
>>>>>>> cd929e49
    }.bind(this);

    /**
    *@returns the array of chunk objects that this badge has extracted
    */
    this.getChunks = function () {
        return this.chunks;
    }.bind(this);
    
}

exports.BadgeDialogue = module.exports = {
	BadgeDialogue: BadgeDialogue
};<|MERGE_RESOLUTION|>--- conflicted
+++ resolved
@@ -201,11 +201,7 @@
     *Asks the badge for its status
     */
     this.checkStatus = function() {
-<<<<<<< HEAD
-        this.send('s');
-=======
         this.badge.sendString('s');
->>>>>>> cd929e49
     }.bind(this);
 
     /**
@@ -219,11 +215,7 @@
         this.log('Updating with epoch_seconds: ' + seconds);
 
         var timeString = struct.Pack('<L',[seconds]);
-<<<<<<< HEAD
-        this.send(timeString);
-=======
         this.badge.sendStringAndClose(timeString);
->>>>>>> cd929e49
     }.bind(this);
 
     /**
